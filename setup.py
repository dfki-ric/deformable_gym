from setuptools import setup

if __name__ == "__main__":
    with open("README.md", "r") as f:
        long_description = f.read()

<<<<<<< HEAD
    setup(
        name="deformable_gym",
        version="0.3.3",
        maintainer="Melvin Laux",
        maintainer_email="melvin.laux@uni-bremen.de",
        description="Gym environments for grasping deformable objects",
        long_description=long_description,
        long_description_content_type="text/markdown",
        license="BSD-3-Clause",
        packages=["deformable_gym"],
        install_requires=["pybullet", "gymnasium", "numpy", "pytransform3d"],
    )
=======
    setup(name='deformable_gym',
          version="0.3.3",
          maintainer='Melvin Laux',
          maintainer_email='melvin.laux@uni-bremen.de',
          description='Gym environments for grasping deformable objects',
          long_description=long_description,
          long_description_content_type="text/markdown",
          license='BSD-3-Clause',
          packages=["deformable_gym"],
          install_requires=[
              "pybullet",
              "gymnasium",
              "numpy>=1.23.5,<2.0.0",
              "pytransform3d"
          ])
>>>>>>> a301611c
<|MERGE_RESOLUTION|>--- conflicted
+++ resolved
@@ -4,20 +4,6 @@
     with open("README.md", "r") as f:
         long_description = f.read()
 
-<<<<<<< HEAD
-    setup(
-        name="deformable_gym",
-        version="0.3.3",
-        maintainer="Melvin Laux",
-        maintainer_email="melvin.laux@uni-bremen.de",
-        description="Gym environments for grasping deformable objects",
-        long_description=long_description,
-        long_description_content_type="text/markdown",
-        license="BSD-3-Clause",
-        packages=["deformable_gym"],
-        install_requires=["pybullet", "gymnasium", "numpy", "pytransform3d"],
-    )
-=======
     setup(name='deformable_gym',
           version="0.3.3",
           maintainer='Melvin Laux',
@@ -32,5 +18,4 @@
               "gymnasium",
               "numpy>=1.23.5,<2.0.0",
               "pytransform3d"
-          ])
->>>>>>> a301611c
+          ])