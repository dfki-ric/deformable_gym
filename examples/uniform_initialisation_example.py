--- conflicted
+++ resolved
@@ -3,19 +3,6 @@
 from deformable_gym.envs.floating_mia_grasp_env import FloatingMiaGraspEnv
 from deformable_gym.envs.sampler import UniformSampler
 
-<<<<<<< HEAD
-=======
-"""
-=========
-Floating Mia Example
-=========
-
-This is an example of how to use the FloatingMiaGraspEnv. A random policy is
-then used to generate ten episodes.
-
-"""
-
->>>>>>> a80594e8
 base_initial_pose = FloatingMiaGraspEnv.INITIAL_POSE.copy()
 low = base_initial_pose.copy()
 high = base_initial_pose.copy()
